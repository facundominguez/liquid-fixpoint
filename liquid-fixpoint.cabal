name:                liquid-fixpoint
version:             0.6.0.1
Copyright:           2010-17 Ranjit Jhala, University of California, San Diego.
synopsis:            Predicate Abstraction-based Horn-Clause/Implication Constraint Solver
homepage:            https://github.com/ucsd-progsys/liquid-fixpoint
license:             BSD3
license-file:        LICENSE
author:              Ranjit Jhala, Niki Vazou, Eric Seidel
maintainer:          jhala@cs.ucsd.edu
category:            Language
build-type:          Simple
cabal-version:       >=1.10
Tested-With:         GHC == 7.10.3, GHC == 8.0.1



description:     This package is a Haskell wrapper to the SMTLIB-based
                 Horn-Clause/Logical Implication constraint solver used
                 for Liquid Types.
                 .
                 The package includes:
                 .
                 1. Types for Expressions, Predicates, Constraints, Solutions
                 .
                 2. Code for solving constraints
                 .
                 Requirements
                 .
                 In addition to the .cabal dependencies you require
                 .
                 - A Z3 (<http://z3.codeplex.com>) or CVC4 (<http://cvc4.cs.nyu.edu>) binary.

Extra-Source-Files: tests/neg/*.fq
                  , tests/pos/*.fq
                  , unix/Language/Fixpoint/Utils/*.hs
                  , win/Language/Fixpoint/Utils/*.hs

Source-Repository head
  Type:        git
  Location:    https://github.com/ucsd-progsys/liquid-fixpoint/

Flag devel
  Description: turn on stricter error reporting for development
  Default:     False
  Manual:      True

Executable fixpoint
  default-language: Haskell98
  Main-is:       Fixpoint.hs
  ghc-options:   -threaded -W -fno-warn-missing-methods
  if flag(devel)
    ghc-options: -Werror
  hs-source-dirs: bin
  Build-Depends: base >=4.8.1.0 && <5
               , liquid-fixpoint

Library
  default-language: Haskell98
  ghc-options:     -W -fno-warn-missing-methods
  if flag(devel)
    ghc-options:   -Werror
  hs-source-dirs:  src
  Exposed-Modules: Language.Fixpoint.Types.Names,
                   Language.Fixpoint.Types.Errors,
                   Language.Fixpoint.Types.Config,
                   Language.Fixpoint.Types.Visitor,
                   Language.Fixpoint.Types.PrettyPrint,
                   Language.Fixpoint.Types.Spans,
                   Language.Fixpoint.Types.Sorts,
                   Language.Fixpoint.Types.Refinements,
                   Language.Fixpoint.Types.Substitutions,
                   Language.Fixpoint.Types.Environments,
                   Language.Fixpoint.Types.Constraints,
                   Language.Fixpoint.Types.Triggers,
                   Language.Fixpoint.Types.Solutions,
                   Language.Fixpoint.Types.Utils,
                   Language.Fixpoint.Types,
                   Language.Fixpoint.Graph.Types,
                   Language.Fixpoint.Graph.Reducible,
                   Language.Fixpoint.Graph.Indexed,
                   Language.Fixpoint.Graph.Partition,
                   Language.Fixpoint.Graph.Deps,
                   Language.Fixpoint.Graph,
                   Language.Fixpoint.Defunctionalize,
                   Language.Fixpoint.Smt.Types,
                   Language.Fixpoint.Smt.Bitvector,
                   Language.Fixpoint.Smt.Theories,
                   Language.Fixpoint.Smt.Serialize,
                   Language.Fixpoint.Smt.Interface,
                   Language.Fixpoint.Minimize,
                   Language.Fixpoint.Solver,
                   Language.Fixpoint.Parse,
                   Language.Fixpoint.SortCheck,
                   Language.Fixpoint.Misc,
                   Language.Fixpoint.Utils.Progress,
                   Language.Fixpoint.Utils.Files,
                   Language.Fixpoint.Solver.GradualSolution,
                   Language.Fixpoint.Solver.Solution,
                   Language.Fixpoint.Solver.Worklist,
                   Language.Fixpoint.Solver.Monad,
                   Language.Fixpoint.Solver.TrivialSort,
                   Language.Fixpoint.Solver.UniqifyKVars,
                   Language.Fixpoint.Solver.UniqifyBinds,
                   Language.Fixpoint.Solver.Eliminate,
                   Language.Fixpoint.Solver.Instantiate,
                   Language.Fixpoint.Solver.Sanitize,
                   Language.Fixpoint.Utils.Statistics,
                   Language.Fixpoint.Solver.GradualSolve,
                   Language.Fixpoint.Solver.Solve

  Build-Depends: base >=4.8.1.0 && <5
               , array
               , async
               , attoparsec
               , syb
               , cmdargs
               , ansi-terminal
               , bifunctors
               , binary
               , bytestring
               , containers
               , deepseq
               , directory
               , filemanip
               , filepath
               , ghc-prim
               , intern
               , mtl
               , parsec
               , pretty
               , boxes
               , parallel
               , process
               , syb
               , text
               , transformers
               , hashable
               , unordered-containers
               , cereal
               , text-format
               , fgl
               , fgl-visualize
               , dotgen
               , time

  if impl(ghc >= 7.10.2)
    Build-Depends: located-base
  if !os(windows)
    Build-Depends: ascii-progress >= 0.3
    hs-source-dirs: unix
  if os(windows)
    hs-source-dirs: win

test-suite test
  default-language: Haskell98
  type:             exitcode-stdio-1.0
  hs-source-dirs:   tests
  ghc-options:      -threaded
  if flag(devel)
    ghc-options:    -Werror
  main-is:          test.hs
<<<<<<< HEAD
  build-depends:    base >=4.8.1.0 && <5,
=======
  build-depends:    base >= 4.8 && < 5,
>>>>>>> 7e9823e3
                    directory,
                    filepath,
                    process,
                    tasty >= 0.10,
                    tasty-hunit,
                    tasty-rerun >= 1.1,
                    text

test-suite testparser
  default-language: Haskell98
  type:             exitcode-stdio-1.0
  hs-source-dirs:   tests
  ghc-options:      -threaded
  if flag(devel)
    ghc-options:    -Werror
  main-is:          testParser.hs
<<<<<<< HEAD
  build-depends:    base >=4.8.1.0 && <5,
=======
  build-depends:    base >= 4.8 && < 5,
>>>>>>> 7e9823e3
                    directory,
                    filepath,
                    tasty >= 0.10,
                    tasty-hunit,
                    tasty-rerun >= 1.1,
                    text
  if flag(devel)
    hs-source-dirs:   tests src
    build-depends:
                 array
               , async
               , attoparsec
               , syb
               , cmdargs
               , ansi-terminal
               , bifunctors
               , binary
               , bytestring
               , containers
               , deepseq
               , directory
               , filemanip
               , filepath
               , ghc-prim
               , intern
               , mtl
               , parsec
               , pretty
               , boxes
               , parallel
               , process
               , syb
               , text
               , transformers
               , hashable
               , unordered-containers
               , cereal
               , text-format
               , fgl
               , fgl-visualize
               , dotgen
               , time
    if impl(ghc >= 7.10.2)
      Build-Depends: located-base
  else
    build-depends: liquid-fixpoint<|MERGE_RESOLUTION|>--- conflicted
+++ resolved
@@ -159,11 +159,7 @@
   if flag(devel)
     ghc-options:    -Werror
   main-is:          test.hs
-<<<<<<< HEAD
-  build-depends:    base >=4.8.1.0 && <5,
-=======
   build-depends:    base >= 4.8 && < 5,
->>>>>>> 7e9823e3
                     directory,
                     filepath,
                     process,
@@ -180,11 +176,7 @@
   if flag(devel)
     ghc-options:    -Werror
   main-is:          testParser.hs
-<<<<<<< HEAD
-  build-depends:    base >=4.8.1.0 && <5,
-=======
   build-depends:    base >= 4.8 && < 5,
->>>>>>> 7e9823e3
                     directory,
                     filepath,
                     tasty >= 0.10,

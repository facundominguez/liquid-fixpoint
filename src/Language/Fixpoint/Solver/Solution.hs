--- conflicted
+++ resolved
@@ -201,13 +201,6 @@
    where 
       (x, sr)           = F.lookupBindEnv i be 
 
-<<<<<<< HEAD
-ebSol :: Sol.Sol a b -> F.BindId -> Maybe F.Expr 
-ebSol s i = case M.lookup i (Sol.sEbd s) of 
-  Just (Sol.EbSol p)   -> Just p 
-  Just (Sol.EbDef _ x) -> F.panic ("AAARGH ebSol: " ++ show x) 
-  _                    -> Nothing 
-=======
 ebSol :: CombinedEnv -> Sol.Sol a Sol.QBind -> F.BindId -> Maybe F.Expr
 ebSol g s i = case  M.lookup i sebds of
   Just (Sol.EbSol p) -> Just p
@@ -223,7 +216,6 @@
   where
     g'             = (sid c, be, bs)
     bs             = F.senv c
->>>>>>> 59b50f26
 
 exElim :: F.SEnv (F.BindId, F.Sort) -> F.BindId -> F.Symbol -> F.Pred -> F.Pred
 exElim env xi _ p = F.notracepp msg (F.pExist yts p)

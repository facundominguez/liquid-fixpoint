--- conflicted
+++ resolved
@@ -54,10 +54,6 @@
 nonCutHyp  :: KIndex -> SInfo a -> KVar -> Hyp
 nonCutHyp kI si k = nonCutCube <$> cs
   where
-<<<<<<< HEAD
-    kDom          = kvarDomain si k
-=======
->>>>>>> 17386605
     cs            = getSubC   si <$> M.lookupDefault [] k kI
 
 nonCutCube :: SimpC a -> Cube
@@ -69,10 +65,6 @@
     rsu (PKVar _ su) = su
     rsu _            = errorstar "Eliminate.rhsSubst called on bad input"
 
-<<<<<<< HEAD
-
-=======
->>>>>>> 17386605
 getSubC :: SInfo a -> Integer -> SimpC a
 getSubC si i = safeLookup msg i (cm si)
   where

--- conflicted
+++ resolved
@@ -27,7 +27,6 @@
 import           Language.Fixpoint.Types.Config (RESTOrdering(..))
 import           Language.Fixpoint.Types hiding (simplify)
 import           Language.REST
-<<<<<<< HEAD
 import           Language.REST.KBO (kbo)
 import           Language.REST.LPO (lpo)
 import           Language.REST.OCAlgebra as OC
@@ -36,12 +35,6 @@
 import           Language.REST.SMT (SMTExpr)
 import           Language.REST.WQOConstraints.ADT (ConstraintsADT, adtOC)
 import qualified Language.REST.RuntimeTerm as RT
-=======
-import           Language.REST.OCAlgebra
-import qualified Language.REST.RuntimeTerm as RT
-import           Language.REST.Op
-import           Language.REST.WQOConstraints.ADT (ConstraintsADT)
->>>>>>> 783a7c25
 
 type SubExpr = (Expr, Expr -> Expr)
 
@@ -59,8 +52,6 @@
  { isRWValid          :: Expr -> IO Bool
  , rwTerminationOpts  :: RWTerminationOpts
  }
-
-<<<<<<< HEAD
 
 -- Monomorphize ordering constraints so we don't litter PLE with type variables
 -- Also helps since GHC doesn't support impredicate polymorphism (yet)
@@ -91,10 +82,6 @@
   where
     asFuel (Fuel n) = n
     asFuel _        = undefined
-=======
-ordConstraints :: (Handle, Handle) -> OCAlgebra (ConstraintsADT Op) Expr IO
-ordConstraints solver = contramap convert (adtRPO solver)
->>>>>>> 783a7c25
 
 
 convert :: Expr -> RT.RuntimeTerm

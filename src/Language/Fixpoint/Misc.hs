{-# LANGUAGE CPP #-}
{-# LANGUAGE NoMonomorphismRestriction #-}
{-# LANGUAGE OverloadedStrings         #-}
{-# LANGUAGE ScopedTypeVariables       #-}
{-# LANGUAGE TupleSections             #-}
{-# LANGUAGE ConstraintKinds           #-}
{-# LANGUAGE ImplicitParams            #-} -- ignore hlint

module Language.Fixpoint.Misc where

-- import           System.IO.Unsafe            (unsafePerformIO)
import           Control.Exception                (bracket_)
import           Data.Hashable
-- import           Data.IORef
import           Control.Arrow                    (second)
import           Control.Monad                    (forM_)
import qualified Data.HashMap.Strict              as M
import qualified Data.List                        as L
import           Data.Tuple                       (swap)
import           Data.Maybe
import           Data.Array                       hiding (indices)
import           Data.Function                    (on)
import qualified Data.Graph                       as G
import qualified Data.Tree                        as T
import           Debug.Trace                      (trace)
import           System.Console.ANSI
import           System.Console.CmdArgs.Verbosity (whenLoud)
import           System.Process                   (system)
import           System.Directory                 (createDirectoryIfMissing)
import           System.FilePath                  (takeDirectory)
import           Text.PrettyPrint.HughesPJ        hiding (first)
import           System.IO                        (stdout, hFlush )
import           System.Exit                      (ExitCode)
import           Control.Concurrent.Async
<<<<<<< HEAD
=======

import           Data.Unique 
>>>>>>> 329e8736

#ifdef MIN_VERSION_located_base
import Prelude hiding (error, undefined)
import GHC.Err.Located
import GHC.Stack
#endif

firstMaybe :: (a -> Maybe b) -> [a] -> Maybe b
firstMaybe f = listToMaybe . mapMaybe f


asyncMapM :: (a -> IO b) -> [a] -> IO [b]
asyncMapM f xs = mapM (async . f) xs >>= mapM wait

traceShow     ::  Show a => String -> a -> a
traceShow s x = trace ("\nTrace: [" ++ s ++ "] : " ++ show x)  x

hashMapToAscList :: Ord a => M.HashMap a b -> [(a, b)]
hashMapToAscList = L.sortBy (compare `on` fst) . M.toList

---------------------------------------------------------------
-- | Unique Int -----------------------------------------------
---------------------------------------------------------------

getUniqueInt :: IO Int 
getUniqueInt = hashUnique <$> newUnique 

---------------------------------------------------------------
-- | Edit Distance --------------------------------------------
---------------------------------------------------------------

editDistance :: Eq a => [a] -> [a] -> Int
editDistance xs ys = table ! (m, n)
    where
    (m,n) = (length xs, length ys)
    x     = array (1,m) (zip [1..] xs)
    y     = array (1,n) (zip [1..] ys)

    table :: Array (Int,Int) Int
    table = array bnds [(ij, dist ij) | ij <- range bnds]
    bnds  = ((0,0),(m,n))

    dist (0,j) = j
    dist (i,0) = i
    dist (i,j) = minimum [table ! (i-1,j) + 1, table ! (i,j-1) + 1,
        if x ! i == y ! j then table ! (i-1,j-1) else 1 + table ! (i-1,j-1)]

-----------------------------------------------------------------------------------
------------ Support for Colored Logging ------------------------------------------
-----------------------------------------------------------------------------------

data Moods = Ok | Loud | Sad | Happy | Angry

moodColor :: Moods -> Color
moodColor Ok    = Black
moodColor Loud  = Blue
moodColor Sad   = Magenta
moodColor Happy = Green
moodColor Angry = Red

wrapStars :: String -> String
wrapStars msg = "\n**** " ++ msg ++ " " ++ replicate (74 - length msg) '*'

withColor :: Color -> IO () -> IO ()
-- withColor _ act = act
withColor c act
   = do setSGR [ SetConsoleIntensity BoldIntensity, SetColor Foreground Vivid c]
        act
        setSGR [ Reset]

colorStrLn :: Moods -> String -> IO ()
colorStrLn c       = withColor (moodColor c) . putStrLn

colorPhaseLn :: Moods -> String -> String -> IO ()
colorPhaseLn c msg = colorStrLn c . wrapStars .  (msg ++)

startPhase :: Moods -> String -> IO ()
startPhase c msg   = colorPhaseLn c "START: " msg >> colorStrLn Ok " "

doneLine   :: Moods -> String -> IO ()
doneLine   c msg   = colorPhaseLn c "DONE:  " msg >> colorStrLn Ok " "

donePhase :: Moods -> String -> IO ()
donePhase c str
  = case lines str of
      (l:ls) -> doneLine c l >> forM_ ls (colorPhaseLn c "") >> hFlush stdout
      _      -> return ()

putBlankLn :: IO ()
putBlankLn = putStrLn "" >> hFlush stdout

--------------------------------------------------------------------------------
wrap :: [a] -> [a] -> [a] -> [a]
wrap l r s = l ++ s ++ r

repeats :: Int -> [a] -> [a]
repeats n  = concat . replicate n

#ifdef MIN_VERSION_located_base
errorstar :: (?callStack :: CallStack) => String -> a
#endif

errorstar  = error . wrap (stars ++ "\n") (stars ++ "\n")
  where
    stars = repeats 3 $ wrapStars "ERROR"

fst3 ::  (a, b, c) -> a
fst3 (x,_,_) = x

snd3 ::  (a, b, c) -> b
snd3 (_,x,_) = x

thd3 ::  (a, b, c) -> c
thd3 (_,_,x) = x

#ifdef MIN_VERSION_located_base
mlookup    :: (?callStack :: CallStack, Eq k, Show k, Hashable k) => M.HashMap k v -> k -> v
safeLookup :: (?callStack :: CallStack, Eq k, Hashable k) => String -> k -> M.HashMap k v -> v
mfromJust  :: (?callStack :: CallStack) => String -> Maybe a -> a
#else
mlookup    :: (Eq k, Show k, Hashable k) => M.HashMap k v -> k -> v
safeLookup :: (Eq k, Hashable k) => String -> k -> M.HashMap k v -> v
mfromJust  :: String -> Maybe a -> a
#endif

mlookup m k = fromMaybe err $ M.lookup k m
  where
    err     = errorstar $ "mlookup: unknown key " ++ show k

safeLookup msg k m   = fromMaybe (errorstar msg) (M.lookup k m)
mfromJust _ (Just x) = x
mfromJust s Nothing  = errorstar $ "mfromJust: Nothing " ++ s

inserts ::  (Eq k, Hashable k) => k -> v -> M.HashMap k [v] -> M.HashMap k [v]
inserts k v m = M.insert k (v : M.lookupDefault [] k m) m

removes ::  (Eq k, Hashable k, Eq v) => k -> v -> M.HashMap k [v] -> M.HashMap k [v]
removes k v m = M.insert k (L.delete v (M.lookupDefault [] k m)) m

count :: (Eq k, Hashable k) => [k] -> [(k, Int)]
count = M.toList . fmap sum . group . fmap (, 1)

group :: (Eq k, Hashable k) => [(k, v)] -> M.HashMap k [v]
group = groupBase M.empty

groupBase :: (Eq k, Hashable k) => M.HashMap k [v] -> [(k, v)] -> M.HashMap k [v]
groupBase = L.foldl' (\m (k, v) -> inserts k v m)

groupList :: (Eq k, Hashable k) => [(k, v)] -> [(k, [v])]
groupList = M.toList . group

groupMap   :: (Eq k, Hashable k) => (a -> k) -> [a] -> M.HashMap k [a]
groupMap f = L.foldl' (\m x -> inserts (f x) x m) M.empty

sortNub :: (Ord a) => [a] -> [a]
sortNub = nubOrd . L.sort
  where
    nubOrd (x:t@(y:_))
      | x == y    = nubOrd t
      | otherwise = x : nubOrd t
    nubOrd xs     = xs


#ifdef MIN_VERSION_located_base
safeZip :: (?callStack :: CallStack) => String -> [a] -> [b] -> [(a,b)]
safeZipWith :: (?callStack :: CallStack) => String -> (a -> b -> c) -> [a] -> [b] -> [c]
#endif

safeZip msg xs ys
  | nxs == nys
  = zip xs ys
  | otherwise
  = errorstar $ "safeZip called on non-eq-sized lists (nxs = " ++ show nxs ++ ", nys = " ++ show nys ++ ") : " ++ msg
  where
    nxs = length xs
    nys = length ys

safeZipWith msg f xs ys
  | nxs == nys
  = zipWith f xs ys
  | otherwise
  = errorstar $ "safeZipWith called on non-eq-sized lists (nxs = " ++ show nxs ++ ", nys = " ++ show nys ++ ") : " ++ msg
    where nxs = length xs
          nys = length ys


{-@ type ListNE a = {v:[a] | 0 < len v} @-}
type ListNE a = [a]

#ifdef MIN_VERSION_located_base
safeHead   :: (?callStack :: CallStack) => String -> ListNE a -> a
safeLast   :: (?callStack :: CallStack) => String -> ListNE a -> a
safeInit   :: (?callStack :: CallStack) => String -> ListNE a -> [a]
safeUncons :: (?callStack :: CallStack) => String -> ListNE a -> (a, [a])
safeUnsnoc :: (?callStack :: CallStack) => String -> ListNE a -> ([a], a)
#else
safeHead   :: String -> ListNE a -> a
safeLast   :: String -> ListNE a -> a
safeInit   :: String -> ListNE a -> [a]
safeUncons :: String -> ListNE a -> (a, [a])
safeUnsnoc :: String -> ListNE a -> ([a], a)
#endif


safeHead _   (x:_) = x
safeHead msg _     = errorstar $ "safeHead with empty list " ++ msg

safeLast _ xs@(_:_) = last xs
safeLast msg _      = errorstar $ "safeLast with empty list " ++ msg

safeInit _ xs@(_:_) = init xs
safeInit msg _      = errorstar $ "safeInit with empty list " ++ msg

safeUncons _ (x:xs) = (x, xs)
safeUncons msg _    = errorstar $ "safeUncons with empty list " ++ msg

safeUnsnoc msg = swap . second reverse . safeUncons msg . reverse

executeShellCommand :: String -> String -> IO ExitCode
executeShellCommand phase cmd
  = do writeLoud $ "EXEC: " ++ cmd
       bracket_ (startPhase Loud phase) (donePhase Loud phase) $ system cmd

applyNonNull :: b -> ([a] -> b) -> [a] -> b
applyNonNull def _ [] = def
applyNonNull _   f xs = f xs

arrow, dcolon :: Doc
arrow              = text "->"
dcolon             = colon <> colon

intersperse :: Doc -> [Doc] -> Doc
intersperse d ds   = hsep $ punctuate d ds

tshow :: (Show a) => a -> Doc
tshow              = text . show

-- | If loud, write a string to stdout
writeLoud :: String -> IO ()
writeLoud s = whenLoud $ putStrLn s >> hFlush stdout

ensurePath :: FilePath -> IO ()
ensurePath = createDirectoryIfMissing True . takeDirectory

singleton :: a -> [a]
singleton x = [x]

fM :: (Monad m) => (a -> b) -> a -> m b
fM f = return . f

mapEither :: (a -> Either b c) -> [a] -> ([b], [c])
mapEither _ []     = ([], [])
mapEither f (x:xs) = case f x of
                       Left y  -> (y:ys, zs)
                       Right z -> (ys, z:zs)
                     where
                       (ys, zs) = mapEither f xs

componentsWith :: (Ord c) => (a -> [(b, c, [c])]) -> a -> [[b]]
componentsWith eF x = map (fst3 . f) <$> vss
  where
    (g,f,_)         = G.graphFromEdges . eF $ x
    vss             = T.flatten <$> G.components g


type EqHash a = (Eq a, Ord a, Hashable a)

-- >>> coalesce [[1], [2,1], [5], [5, 6], [5, 7], [9, 6], [10], [10,100]]
-- [[1,2],[5,7,6,9],[10,100]]

coalesce :: (EqHash v) => [ListNE v] -> [ListNE v]
coalesce = componentsWith coalesceEdges

coalesceEdges :: (EqHash v) => [ListNE v] -> [(v, v, [v])]
coalesceEdges vss = [ (u, u, vs) | (u, vs) <- groupList (uvs ++ vus) ]
  where
    vus           = swap <$> uvs
    uvs           = [ (u, v) | (u : vs) <- vss, v <- vs ]

{-
exitColorStrLn :: Moods -> String -> IO ()
exitColorStrLn c s = do
  writeIORef pbRef Nothing --(Just pr)
  putStrLn "\n"
  colorStrLn c s
-}<|MERGE_RESOLUTION|>--- conflicted
+++ resolved
@@ -22,6 +22,7 @@
 import           Data.Function                    (on)
 import qualified Data.Graph                       as G
 import qualified Data.Tree                        as T
+import           Data.Unique
 import           Debug.Trace                      (trace)
 import           System.Console.ANSI
 import           System.Console.CmdArgs.Verbosity (whenLoud)
@@ -32,11 +33,6 @@
 import           System.IO                        (stdout, hFlush )
 import           System.Exit                      (ExitCode)
 import           Control.Concurrent.Async
-<<<<<<< HEAD
-=======
-
-import           Data.Unique 
->>>>>>> 329e8736
 
 #ifdef MIN_VERSION_located_base
 import Prelude hiding (error, undefined)
@@ -61,8 +57,8 @@
 -- | Unique Int -----------------------------------------------
 ---------------------------------------------------------------
 
-getUniqueInt :: IO Int 
-getUniqueInt = hashUnique <$> newUnique 
+getUniqueInt :: IO Int
+getUniqueInt = hashUnique <$> newUnique
 
 ---------------------------------------------------------------
 -- | Edit Distance --------------------------------------------

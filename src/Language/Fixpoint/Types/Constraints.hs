--- conflicted
+++ resolved
@@ -506,15 +506,10 @@
                  }
 
 data Cube = Cube
-<<<<<<< HEAD
   { cuBinds :: IBindEnv  -- ^ Binders       from defining Env
   , cuSubst :: Subst     -- ^ Substitutions from cstrs    Rhs
   , cuId    :: Integer   -- ^ Id            of   defining Cstr (DEBUG)
   , cuTag   :: Tag       -- ^ Tag           of   defining Cstr (DEBUG)
-=======
-  { cuBinds :: !IBindEnv
-  , cuSubst :: !Subst
->>>>>>> 45fc90c8
   }
 
 type Hyp      = ListNE Cube

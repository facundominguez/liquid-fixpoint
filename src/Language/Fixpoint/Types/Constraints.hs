--- conflicted
+++ resolved
@@ -54,11 +54,7 @@
   , FixSolution
   , GFixSolution, toGFixSol
   , Result (..)
-<<<<<<< HEAD
   , unsafe, isUnsafe, safe
-=======
-  , unsafe, isUnsafe
->>>>>>> 93e81f3b
 
   -- * Cut KVars
   , Kuts (..)
@@ -225,14 +221,9 @@
       soln      = mappend (resSolution r1)  (resSolution r2)
       gsoln     = mappend (gresSolution r1) (gresSolution r2)
 
-<<<<<<< HEAD
 unsafe, safe :: Result a 
 unsafe = mempty {resStatus = Unsafe []}
 safe   = mempty {resStatus = Safe}
-=======
-unsafe :: Result a 
-unsafe = mempty {resStatus = Unsafe []}
->>>>>>> 93e81f3b
 
 isUnsafe :: Result a -> Bool
 isUnsafe r | Unsafe _ <- resStatus r 

--- conflicted
+++ resolved
@@ -64,12 +64,11 @@
   , Kuts (..)
   , ksMember
 
-<<<<<<< HEAD
-=======
+  -- * Higher Order Logic
   , HOInfo (..)
-  , allowHO, allowHOquals
-
->>>>>>> 329e8736
+  , allowHO
+  , allowHOquals
+
   ) where
 
 import qualified Data.Binary as B
@@ -374,13 +373,9 @@
    -> M.HashMap BindId a
    -> FilePath
    -> Bool
-   -> Bool 
+   -> Bool
    -> GInfo SubC a
-<<<<<<< HEAD
-fi cs ws binds ls ks pm qs bi fn aHO
-=======
-fi cs ws binds ls ks qs bi fn aHO aHOq
->>>>>>> 329e8736
+fi cs ws binds ls ks pm qs bi fn aHO aHOq
   = FI { cm       = M.fromList $ addIds cs
        , ws       = M.fromListWith err [(k, w) | w <- ws, let (_, _, k) = wrft w]
        , bs       = binds
@@ -390,7 +385,7 @@
        , quals    = qs
        , bindInfo = bi
        , fileName = fn
-       , ho_info  = HOI aHO aHOq
+       , hoInfo   = HOI aHO aHOq
        }
   where
     --TODO handle duplicates gracefully instead (merge envs by intersect?)
@@ -402,28 +397,15 @@
 
 type FInfo a   = GInfo SubC a
 type SInfo a   = GInfo SimpC a
-<<<<<<< HEAD
-data GInfo c a = FI { cm       :: !(M.HashMap Integer (c a)) -- ^ cst id |-> Horn Constraint
-                    , ws       :: !(M.HashMap KVar (WfC a))  -- ^ Kvar   |-> WfC defining its scope/args
-                    , bs       :: !BindEnv                   -- ^ Bind   |-> (Symbol, SortedReft)
-                    , lits     :: !(SEnv Sort)               -- ^ Constant symbols
-                    , kuts     :: !Kuts                      -- ^ Set of KVars *not* to eliminate
-                    , packs    :: !Packs                     -- ^ Pack-sets of related KVars
-                    , quals    :: ![Qualifier]               -- ^ Abstract domain
-                    , bindInfo :: !(M.HashMap BindId a)      -- ^ Metadata about binders
-                    , fileName :: FilePath                   -- ^ Source file name
-                    , allowHO  :: !Bool                      -- ^ Hmm. Move to Config?
-                    } deriving (Eq, Show, Functor, Generic)
-=======
-
-
-data HOInfo = HOI { ho_binds :: Bool          -- ^ Allow higher order binds in the environemnt
-                  , ho_quals :: Bool          -- ^ Allow higher order quals 
-                  }  
+
+data HOInfo = HOI { hoBinds :: Bool          -- ^ Allow higher order binds in the environemnt
+                  , hoQuals :: Bool          -- ^ Allow higher order quals
+                  }
   deriving (Eq, Show, Generic)
 
-allowHO      = ho_binds . ho_info
-allowHOquals = ho_quals . ho_info
+allowHO, allowHOquals :: GInfo c a -> Bool
+allowHO      = hoBinds . hoInfo
+allowHOquals = hoQuals . hoInfo
 
 data GInfo c a =
   FI { cm       :: !(M.HashMap Integer (c a)) -- ^ cst id |-> Horn Constraint
@@ -431,26 +413,22 @@
      , bs       :: !BindEnv                   -- ^ Bind   |-> (Symbol, SortedReft)
      , lits     :: !(SEnv Sort)               -- ^ Constant symbols
      , kuts     :: !Kuts                      -- ^ Set of KVars *not* to eliminate
+     , packs    :: !Packs                     -- ^ Pack-sets of related KVars
      , quals    :: ![Qualifier]               -- ^ Abstract domain
      , bindInfo :: !(M.HashMap BindId a)      -- ^ Metadata about binders
      , fileName :: FilePath                   -- ^ Source file name
-     , ho_info  :: !HOInfo                    -- ^ Higher Order info 
+     , hoInfo   :: !HOInfo                    -- ^ Higher Order info
      }
   deriving (Eq, Show, Functor, Generic)
->>>>>>> 329e8736
 
 instance Monoid HOInfo where
   mempty        = HOI False False
-  mappend i1 i2 = HOI { ho_binds = (ho_binds i1) || (ho_binds i2)
-                      , ho_quals = (ho_quals i1) || (ho_quals i2)
+  mappend i1 i2 = HOI { hoBinds = hoBinds i1 || hoBinds i2
+                      , hoQuals = hoQuals i1 || hoQuals i2
                       }
 
 instance Monoid (GInfo c a) where
-<<<<<<< HEAD
-  mempty        = FI M.empty mempty mempty mempty mempty mempty mempty mempty mempty False
-=======
-  mempty        = FI M.empty mempty mempty mempty mempty mempty mempty mempty mempty
->>>>>>> 329e8736
+  mempty        = FI M.empty mempty mempty mempty mempty mempty mempty mempty mempty mempty
   mappend i1 i2 = FI { cm       = mappend (cm i1)       (cm i2)
                      , ws       = mappend (ws i1)       (ws i2)
                      , bs       = mappend (bs i1)       (bs i2)
@@ -460,7 +438,7 @@
                      , quals    = mappend (quals i1)    (quals i2)
                      , bindInfo = mappend (bindInfo i1) (bindInfo i2)
                      , fileName = fileName i1
-                     , ho_info  = mappend (ho_info i1)   (ho_info i2)
+                     , hoInfo   = mappend (hoInfo i1)   (hoInfo i2)
                      }
 
 instance PTable (SInfo a) where

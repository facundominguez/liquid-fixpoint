--- conflicted
+++ resolved
@@ -88,14 +88,10 @@
   , debruijnIndex
 
   -- * Gradual Type Manipulation
-<<<<<<< HEAD
   , pGAnds, pGAnd  
   , HasGradual (..)
   , srcGradInfo
-=======
-  , pGAnds, pGAnd
   , isGradual
->>>>>>> a977bd1f
 
   ) where
 
@@ -162,7 +158,6 @@
 isKvar (PKVar _ _) = True
 isKvar _           = False
 
-<<<<<<< HEAD
 class HasGradual a where 
   isGradual :: a -> Bool
   gVars     :: a -> [KVar] 
@@ -191,12 +186,6 @@
   isGradual = isGradual . sr_reft
   gVars     = gVars . sr_reft
   ungrad r  = r {sr_reft = ungrad (sr_reft r)}
-
-=======
-isGradual :: Expr -> Bool
-isGradual (PGrad _ _ _) = True
-isGradual _             = False
->>>>>>> a977bd1f
 
 refaConjuncts :: Expr -> [Expr]
 refaConjuncts p = [p' | p' <- conjuncts p, not $ isTautoPred p']
@@ -289,11 +278,7 @@
           | PKVar  !KVar !Subst
           | PAll   ![(Symbol, Sort)] !Expr
           | PExist ![(Symbol, Sort)] !Expr
-<<<<<<< HEAD
           | PGrad  !KVar !Subst !GradInfo !Expr  
-=======
-          | PGrad  !KVar !Subst !Expr
->>>>>>> a977bd1f
           deriving (Eq, Show, Data, Typeable, Generic)
 
 type Pred = Expr
@@ -355,11 +340,7 @@
     go (PAll _ e)      = go e
     go (PExist _ e)    = go e
     go (PKVar _ _)     = 1
-<<<<<<< HEAD
     go (PGrad _ _ _ e) = go e 
-=======
-    go (PGrad _ _ e)   = go e
->>>>>>> a977bd1f
 
 
 -- | Parsed refinement of @Symbol@ as @Expr@
@@ -777,15 +758,9 @@
 pGAnds :: [Expr] -> Expr
 pGAnds = foldl pGAnd PTrue
 
-<<<<<<< HEAD
 pGAnd :: Expr -> Expr -> Expr 
 pGAnd (PGrad k su i p) q = PGrad k su i (pAnd [p, q])
 pGAnd p (PGrad k su i q) = PGrad k su i (pAnd [p, q])
-=======
-pGAnd :: Expr -> Expr -> Expr
-pGAnd (PGrad k su p) q = PGrad k su (pAnd [p, q])
-pGAnd p (PGrad k su q) = PGrad k su (pAnd [p, q])
->>>>>>> a977bd1f
 pGAnd p q              = pAnd [p,q]
 
 ------------------------------------------------------------

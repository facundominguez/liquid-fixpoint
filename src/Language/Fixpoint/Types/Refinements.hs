--- conflicted
+++ resolved
@@ -35,13 +35,10 @@
   -- * Constructing Terms
   , eVar, elit
   , eProp
-<<<<<<< HEAD
-  , pAnd, pOr, pIte, pExist
+  , pAnd, pOr, pIte
+  , pExist
   , mkEApp
-=======
-  , pAnd, pOr, pIte
-  , mkEApp, mkProp
->>>>>>> 329e8736
+  , mkProp
   , intKvar
   , vv_
 

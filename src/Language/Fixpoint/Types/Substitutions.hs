-- | This module contains the various instances for Subable,
--   which (should) depend on the visitors, and hence cannot
--   be in the same place as the @Term@ definitions.
module Language.Fixpoint.Types.Substitutions (
    mkSubst
  , isEmptySubst
  , substExcept
  , substfExcept
  , subst1Except
  , targetSubstSyms
  , filterSubst
  ) where

import           Data.Maybe
import qualified Data.HashMap.Strict       as M
import qualified Data.HashSet              as S
import           Data.Semigroup            (Semigroup (..))
import           Language.Fixpoint.Types.PrettyPrint
import           Language.Fixpoint.Types.Names
import           Language.Fixpoint.Types.Sorts
import           Language.Fixpoint.Types.Refinements
import           Language.Fixpoint.Misc
<<<<<<< HEAD
import           Text.PrettyPrint.HughesPJ hiding ((<>))
=======
import           Text.PrettyPrint.HughesPJ.Compat
>>>>>>> 6b31e844
import           Text.Printf               (printf)

instance Semigroup Subst where
  (<>) = catSubst

instance Monoid Subst where
  mempty  = emptySubst
<<<<<<< HEAD
=======
  mappend = (<>)
>>>>>>> 6b31e844

filterSubst :: (Symbol -> Expr -> Bool) -> Subst -> Subst
filterSubst f (Su m) = Su (M.filterWithKey f m)

emptySubst :: Subst
emptySubst = Su M.empty

catSubst :: Subst -> Subst -> Subst
catSubst (Su s1) θ2@(Su s2) = Su $ M.union s1' s2
  where
    s1'                     = subst θ2 <$> s1

mkSubst :: [(Symbol, Expr)] -> Subst

mkSubst = Su . M.fromList . reverse . filter notTrivial
  where
    notTrivial (x, EVar y) = x /= y
    notTrivial _           = True

isEmptySubst :: Subst -> Bool
isEmptySubst (Su xes) = M.null xes

targetSubstSyms :: Subst -> [Symbol]
targetSubstSyms (Su ms) = syms $ M.elems ms

instance Subable () where
  syms _      = []
  subst _ ()  = ()
  substf _ () = ()
  substa _ () = ()

instance (Subable a, Subable b) => Subable (a,b) where
  syms  (x, y)   = syms x ++ syms y
  subst su (x,y) = (subst su x, subst su y)
  substf f (x,y) = (substf f x, substf f y)
  substa f (x,y) = (substa f x, substa f y)

instance Subable a => Subable [a] where
  syms   = concatMap syms
  subst  = map . subst
  substf = map . substf
  substa = map . substa

instance Subable a => Subable (M.HashMap k a) where
  syms   = syms . M.elems
  subst  = M.map . subst
  substf = M.map . substf
  substa = M.map . substa

subst1Except :: (Subable a) => [Symbol] -> a -> (Symbol, Expr) -> a
subst1Except xs z su@(x, _)
  | x `elem` xs = z
  | otherwise   = subst1 z su

substfExcept :: (Symbol -> Expr) -> [Symbol] -> Symbol -> Expr
substfExcept f xs y = if y `elem` xs then EVar y else f y

substExcept  :: Subst -> [Symbol] -> Subst
-- substExcept  (Su m) xs = Su (foldr M.delete m xs)
substExcept (Su xes) xs = Su $ M.filterWithKey (const . not . (`elem` xs)) xes

instance Subable Symbol where
  substa f                 = f
  substf f x               = subSymbol (Just (f x)) x
  subst su x               = subSymbol (Just $ appSubst su x) x -- subSymbol (M.lookup x s) x
  syms x                   = [x]

appSubst :: Subst -> Symbol -> Expr
appSubst (Su s) x = fromMaybe (EVar x) (M.lookup x s)

subSymbol :: Maybe Expr -> Symbol -> Symbol
subSymbol (Just (EVar y)) _ = y
subSymbol Nothing         x = x
subSymbol a               b = errorstar (printf "Cannot substitute symbol %s with expression %s" (showFix b) (showFix a))

substfLam :: (Symbol -> Expr) -> (Symbol, Sort) -> Expr -> Expr
substfLam f s@(x, _) e =  ELam s (substf (\y -> if y == x then EVar x else f y) e)

instance Subable Expr where
  syms                     = exprSymbols
  substa f                 = substf (EVar . f)
  substf f (EApp s e)      = EApp (substf f s) (substf f e)
  substf f (ELam x e)      = substfLam f x e
  substf f (ECoerc a t e)  = ECoerc a t (substf f e)
  substf f (ENeg e)        = ENeg (substf f e)
  substf f (EBin op e1 e2) = EBin op (substf f e1) (substf f e2)
  substf f (EIte p e1 e2)  = EIte (substf f p) (substf f e1) (substf f e2)
  substf f (ECst e so)     = ECst (substf f e) so
  substf f (EVar x)        = f x
  substf f (PAnd ps)       = PAnd $ map (substf f) ps
  substf f (POr  ps)       = POr  $ map (substf f) ps
  substf f (PNot p)        = PNot $ substf f p
  substf f (PImp p1 p2)    = PImp (substf f p1) (substf f p2)
  substf f (PIff p1 p2)    = PIff (substf f p1) (substf f p2)
  substf f (PAtom r e1 e2) = PAtom r (substf f e1) (substf f e2)
  substf _ p@(PKVar _ _)   = p
  substf _  (PAll _ _)     = errorstar "substf: FORALL"
  substf f (PGrad k su i e)= PGrad k su i (substf f e)
  substf _  p              = p


  subst su (EApp f e)      = EApp (subst su f) (subst su e)
  subst su (ELam x e)      = ELam x (subst (removeSubst su (fst x)) e)
  subst su (ECoerc a t e)  = ECoerc a t (subst su e)
  subst su (ENeg e)        = ENeg (subst su e)
  subst su (EBin op e1 e2) = EBin op (subst su e1) (subst su e2)
  subst su (EIte p e1 e2)  = EIte (subst su p) (subst su e1) (subst su e2)
  subst su (ECst e so)     = ECst (subst su e) so
  subst su (EVar x)        = appSubst su x
  subst su (PAnd ps)       = PAnd $ map (subst su) ps
  subst su (POr  ps)       = POr  $ map (subst su) ps
  subst su (PNot p)        = PNot $ subst su p
  subst su (PImp p1 p2)    = PImp (subst su p1) (subst su p2)
  subst su (PIff p1 p2)    = PIff (subst su p1) (subst su p2)
  subst su (PAtom r e1 e2) = PAtom r (subst su e1) (subst su e2)
  subst su (PKVar k su')   = PKVar k $ su' `catSubst` su
  subst su (PGrad k su' i e) = PGrad k (su' `catSubst` su) i (subst su e)
  subst su (PAll bs p)
          | disjoint su bs = PAll bs $ subst su p --(substExcept su (fst <$> bs)) p
          | otherwise      = errorstar "subst: PAll (without disjoint binds)"
  subst su (PExist bs p)
          | disjoint su bs = PExist bs $ subst su p --(substExcept su (fst <$> bs)) p
          | otherwise      = errorstar ("subst: EXISTS (without disjoint binds)" ++ show (bs, su, p))
  subst _  p               = p

removeSubst :: Subst -> Symbol -> Subst
removeSubst (Su su) x = Su $ M.delete x su

disjoint :: Subst -> [(Symbol, Sort)] -> Bool
disjoint (Su su) bs = S.null $ suSyms `S.intersection` bsSyms
  where
    suSyms = S.fromList $ syms (M.elems su) ++ syms (M.keys su)
    bsSyms = S.fromList $ syms $ fst <$> bs

instance Semigroup Expr where
  p <> q = pAnd [p, q]

instance Monoid Expr where
  mempty  = PTrue
<<<<<<< HEAD
=======
  mappend = (<>)
>>>>>>> 6b31e844
  mconcat = pAnd

instance Semigroup Reft where
  (<>) = meetReft

instance Monoid Reft where
  mempty  = trueReft
<<<<<<< HEAD
=======
  mappend = (<>)
>>>>>>> 6b31e844

meetReft :: Reft -> Reft -> Reft
meetReft (Reft (v, ra)) (Reft (v', ra'))
  | v == v'          = Reft (v , ra  `mappend` ra')
  | v == dummySymbol = Reft (v', ra' `mappend` (ra `subst1`  (v , EVar v')))
  | otherwise        = Reft (v , ra  `mappend` (ra' `subst1` (v', EVar v )))

instance Semigroup SortedReft where
<<<<<<< HEAD
  t1 <> t2 = RR ((sr_sort t1) <> (sr_sort t2)) ((sr_reft t1) <> (sr_reft t2))

instance Monoid SortedReft where
  mempty        = RR mempty mempty
=======
  t1 <> t2 = RR (mappend (sr_sort t1) (sr_sort t2)) (mappend (sr_reft t1) (sr_reft t2))

instance Monoid SortedReft where
  mempty  = RR mempty mempty
  mappend = (<>)
>>>>>>> 6b31e844

instance Subable Reft where
  syms (Reft (v, ras))      = v : syms ras
  substa f (Reft (v, ras))  = Reft (f v, substa f ras)
  subst su (Reft (v, ras))  = Reft (v, subst (substExcept su [v]) ras)
  substf f (Reft (v, ras))  = Reft (v, substf (substfExcept f [v]) ras)
  subst1 (Reft (v, ras)) su = Reft (v, subst1Except [v] ras su)

instance Subable SortedReft where
  syms               = syms . sr_reft
  subst su (RR so r) = RR so $ subst su r
  substf f (RR so r) = RR so $ substf f r
  substa f (RR so r) = RR so $ substa f r

instance Reftable () where
  isTauto _ = True
  ppTy _  d = d
  top  _    = ()
  bot  _    = ()
  meet _ _  = ()
  toReft _  = mempty
  ofReft _  = mempty
  params _  = []

instance Reftable Reft where
  isTauto  = all isTautoPred . conjuncts . reftPred
  ppTy     = pprReft
  toReft   = id
  ofReft   = id
  params _ = []
  bot    _        = falseReft
  top (Reft(v,_)) = Reft (v, mempty)

pprReft :: Reft -> Doc -> Doc
pprReft (Reft (v, p)) d
  | isTautoPred p
  = d
  | otherwise
  = braces (toFix v <+> colon <+> d <+> text "|" <+> ppRas [p])

instance Reftable SortedReft where
  isTauto  = isTauto . toReft
  ppTy     = ppTy . toReft
  toReft   = sr_reft
  ofReft   = errorstar "No instance of ofReft for SortedReft"
  params _ = []
  bot s    = s { sr_reft = falseReft }
  top s    = s { sr_reft = trueReft }

-- RJ: this depends on `isTauto` hence, here.
instance PPrint Reft where
  pprintTidy k r
    | isTauto r        = text "true"
    | otherwise        = pprintReft k r

instance PPrint SortedReft where
  pprintTidy k (RR so (Reft (v, ras)))
    = braces
    $ pprintTidy k v <+> text ":" <+> toFix so <+> text "|" <+> pprintTidy k ras

instance Fixpoint Reft where
  toFix = pprReftPred

instance Fixpoint SortedReft where
  toFix (RR so (Reft (v, ra)))
    = braces
    $ toFix v <+> text ":" <+> toFix so <+> text "|" <+> toFix (conjuncts ra)

instance Show Reft where
  show = showFix

instance Show SortedReft where
  show  = showFix

pprReftPred :: Reft -> Doc
pprReftPred (Reft (_, p))
  | isTautoPred p
  = text "true"
  | otherwise
  = ppRas [p]

ppRas :: [Expr] -> Doc
ppRas = cat . punctuate comma . map toFix . flattenRefas

--------------------------------------------------------------------------------
-- | TODO: Rewrite using visitor -----------------------------------------------
--------------------------------------------------------------------------------
-- exprSymbols :: Expr -> [Symbol]
-- exprSymbols = go
  -- where
    -- go (EVar x)           = [x]
    -- go (EApp f e)         = go f ++ go e
    -- go (ELam (x,_) e)     = filter (/= x) (go e)
    -- go (ECoerc _ _ e)     = go e
    -- go (ENeg e)           = go e
    -- go (EBin _ e1 e2)     = go e1 ++ go e2
    -- go (EIte p e1 e2)     = exprSymbols p ++ go e1 ++ go e2
    -- go (ECst e _)         = go e
    -- go (PAnd ps)          = concatMap go ps
    -- go (POr ps)           = concatMap go ps
    -- go (PNot p)           = go p
    -- go (PIff p1 p2)       = go p1 ++ go p2
    -- go (PImp p1 p2)       = go p1 ++ go p2
    -- go (PAtom _ e1 e2)    = exprSymbols e1 ++ exprSymbols e2
    -- go (PKVar _ (Su su))  = syms (M.elems su)
    -- go (PAll xts p)       = (fst <$> xts) ++ go p
    -- go _                  = []

exprSymbols :: Expr -> [Symbol]
exprSymbols = S.toList . go 
  where
    gos es                = S.unions (go <$> es)
    go (EVar x)           = S.singleton x
    go (EApp f e)         = gos [f, e] 
    go (ELam (x,_) e)     = S.delete x (go e) 
    go (ECoerc _ _ e)     = go e
    go (ENeg e)           = go e
    go (EBin _ e1 e2)     = gos [e1, e2] 
    go (EIte p e1 e2)     = gos [p, e1, e2] 
    go (ECst e _)         = go e
    go (PAnd ps)          = gos ps
    go (POr ps)           = gos ps
    go (PNot p)           = go p
    go (PIff p1 p2)       = gos [p1, p2] 
    go (PImp p1 p2)       = gos [p1, p2]
    go (PAtom _ e1 e2)    = gos [e1, e2] 
    go (PKVar _ (Su su))  = S.fromList $ syms $ M.elems su
    go (PAll xts p)       = go p `S.difference` S.fromList (fst <$> xts) 
    go (PExist xts p)     = go p `S.difference` S.fromList (fst <$> xts) 
    go _                  = S.empty 
<|MERGE_RESOLUTION|>--- conflicted
+++ resolved
@@ -20,11 +20,7 @@
 import           Language.Fixpoint.Types.Sorts
 import           Language.Fixpoint.Types.Refinements
 import           Language.Fixpoint.Misc
-<<<<<<< HEAD
-import           Text.PrettyPrint.HughesPJ hiding ((<>))
-=======
 import           Text.PrettyPrint.HughesPJ.Compat
->>>>>>> 6b31e844
 import           Text.Printf               (printf)
 
 instance Semigroup Subst where
@@ -32,10 +28,7 @@
 
 instance Monoid Subst where
   mempty  = emptySubst
-<<<<<<< HEAD
-=======
   mappend = (<>)
->>>>>>> 6b31e844
 
 filterSubst :: (Symbol -> Expr -> Bool) -> Subst -> Subst
 filterSubst f (Su m) = Su (M.filterWithKey f m)
@@ -175,10 +168,7 @@
 
 instance Monoid Expr where
   mempty  = PTrue
-<<<<<<< HEAD
-=======
   mappend = (<>)
->>>>>>> 6b31e844
   mconcat = pAnd
 
 instance Semigroup Reft where
@@ -186,10 +176,7 @@
 
 instance Monoid Reft where
   mempty  = trueReft
-<<<<<<< HEAD
-=======
   mappend = (<>)
->>>>>>> 6b31e844
 
 meetReft :: Reft -> Reft -> Reft
 meetReft (Reft (v, ra)) (Reft (v', ra'))
@@ -198,18 +185,11 @@
   | otherwise        = Reft (v , ra  `mappend` (ra' `subst1` (v', EVar v )))
 
 instance Semigroup SortedReft where
-<<<<<<< HEAD
-  t1 <> t2 = RR ((sr_sort t1) <> (sr_sort t2)) ((sr_reft t1) <> (sr_reft t2))
-
-instance Monoid SortedReft where
-  mempty        = RR mempty mempty
-=======
   t1 <> t2 = RR (mappend (sr_sort t1) (sr_sort t2)) (mappend (sr_reft t1) (sr_reft t2))
 
 instance Monoid SortedReft where
   mempty  = RR mempty mempty
   mappend = (<>)
->>>>>>> 6b31e844
 
 instance Subable Reft where
   syms (Reft (v, ras))      = v : syms ras

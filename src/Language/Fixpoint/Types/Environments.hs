--- conflicted
+++ resolved
@@ -68,11 +68,7 @@
 import qualified Data.HashSet              as S
 import           Data.Maybe
 import           Data.Function             (on)
-<<<<<<< HEAD
-import           Text.PrettyPrint.HughesPJ hiding ((<>))
-=======
 import           Text.PrettyPrint.HughesPJ.Compat
->>>>>>> 6b31e844
 import           Control.DeepSeq
 
 import           Language.Fixpoint.Types.PrettyPrint
@@ -180,18 +176,11 @@
 -- | Functions for Indexed Bind Environment
 
 instance Semigroup IBindEnv where
-<<<<<<< HEAD
   (FB e1) <> (FB e2) = FB (e1 <> e2)
-
-instance Monoid IBindEnv where
-  mempty                  = emptyIBindEnv
-=======
-  FB e1 <> FB e2 = FB (e1 `mappend` e2)
 
 instance Monoid IBindEnv where
   mempty  = emptyIBindEnv
   mappend = (<>)
->>>>>>> 6b31e844
 
 emptyIBindEnv :: IBindEnv
 emptyIBindEnv = FB S.empty
@@ -289,7 +278,6 @@
   s1 <> s2 = SE $ M.union (seBinds s1) (seBinds s2)
 
 instance Monoid (SEnv a) where
-<<<<<<< HEAD
   mempty        = SE M.empty
 
 instance Semigroup BindEnv where
@@ -298,20 +286,8 @@
   _        <> _        = errorstar "mappend on non-trivial BindEnvs"
 
 instance Monoid BindEnv where
-  mempty = BE 0 M.empty
-=======
-  mempty  = SE M.empty
+  mempty  = BE 0 M.empty
   mappend = (<>)
-
-instance Semigroup BindEnv where
-  BE 0 _ <> b = b
-  b <> BE 0 _ = b
-  _ <> _      = errorstar "mappend on non-trivial BindEnvs"
-
-instance Monoid BindEnv where
-  mempty = BE 0 M.empty
-  mappend = (<>)
->>>>>>> 6b31e844
 
 envCs :: BindEnv -> IBindEnv -> [(Symbol, SortedReft)]
 envCs be env = [lookupBindEnv i be | i <- elemsIBindEnv env]
@@ -353,12 +329,8 @@
   m1 <> m2 = Packs $ M.union (packm m1) (packm m2)
 
 instance Monoid Packs where
-<<<<<<< HEAD
-  mempty   = Packs mempty
-=======
   mempty  = Packs mempty
   mappend = (<>)
->>>>>>> 6b31e844
 
 getPack :: KVar -> Packs -> Maybe Int
 getPack k (Packs m) = M.lookup k m

--- conflicted
+++ resolved
@@ -44,10 +44,6 @@
 import           Language.Fixpoint.Smt.Types
 -- import qualified Data.HashMap.Strict      as M
 import           Data.Maybe (catMaybes)
-<<<<<<< HEAD
--- import           Data.Monoid
-=======
->>>>>>> 6b31e844
 import qualified Data.Text.Lazy           as T
 import qualified Data.Text.Lazy.Builder   as Builder
 import           Data.Text.Format

-- | This module implements the top-level API for interfacing with Fixpoint
--   In particular it exports the functions that solve constraints supplied
--   either as .fq files or as FInfo.
{-# LANGUAGE BangPatterns        #-}
{-# LANGUAGE ScopedTypeVariables #-}

module Language.Fixpoint.Solver (
    -- * Invoke Solver on an FInfo
    solve, Solver

    -- * Invoke Solver on a .fq file
  , solveFQ

    -- * Function to determine outcome
  , resultExit

    -- * Parse Qualifiers from File
  , parseFInfo
) where

import           Control.Concurrent
import           Data.Binary
import           System.Exit                        (ExitCode (..))
<<<<<<< HEAD
=======

import           System.Console.CmdArgs.Verbosity   (whenNormal)
>>>>>>> dec876c7
import           Text.PrettyPrint.HughesPJ          (render)
import           Control.Monad                      (when)
import           Control.Exception                  (catch)
import           Language.Fixpoint.Solver.Validate  (sanitize)
import           Language.Fixpoint.Solver.UniqifyBinds (renameAll)
import           Language.Fixpoint.Solver.UniqifyKVars (wfcUniqify)
import qualified Language.Fixpoint.Solver.Solve     as Sol
import           Language.Fixpoint.Types.Config           (queryFile, multicore, Config (..))
import           Language.Fixpoint.Types.Errors
import           Language.Fixpoint.Utils.Files            hiding (Result)
import           Language.Fixpoint.Misc
import           Language.Fixpoint.Utils.Statistics (statistics)
import           Language.Fixpoint.Graph
import           Language.Fixpoint.Parse            (rr', mkQual)
import           Language.Fixpoint.Types
import           Language.Fixpoint.Minimize (minQuery)
import           Control.DeepSeq


---------------------------------------------------------------------------
-- | Solve an .fq file ----------------------------------------------------
---------------------------------------------------------------------------
solveFQ :: Config -> IO ExitCode
---------------------------------------------------------------------------
solveFQ cfg = do
    fi      <- readFInfo file
    r       <- solve cfg fi
    let stat = resStatus $!! r
    -- let str  = render $ resultDoc $!! (const () <$> stat)
    -- putStrLn "\n"
    whenNormal $ colorStrLn (colorResult stat) (statStr $!! stat)
    return $ eCode r
  where
    file    = inFile       cfg
    eCode   = resultExit . resStatus
    statStr = render . resultDoc . fmap fst

---------------------------------------------------------------------------
-- | Solve FInfo system of horn-clause constraints ------------------------
---------------------------------------------------------------------------
solve :: (NFData a, Fixpoint a) => Solver a
---------------------------------------------------------------------------
solve cfg q
  | parts cfg    = partition  cfg        $!! q
  | stats cfg    = statistics cfg        $!! q
  | minimize cfg = minQuery   cfg solve' $!! q
  | otherwise    = solve'     cfg        $!! q

solve' :: (NFData a, Fixpoint a) => Solver a
solve' cfg q = do
  when (save cfg) $ saveQuery   cfg q
  configSW  cfg     solveNative cfg q

configSW :: (NFData a, Fixpoint a) => Config -> Solver a -> Solver a
configSW cfg
  | multicore cfg = solveParWith
  | otherwise     = solveSeqWith

---------------------------------------------------------------------------
readFInfo :: FilePath -> IO (FInfo ())
---------------------------------------------------------------------------
readFInfo f        = fixFileName <$> act
  where
    fixFileName q  = q {fileName = f}
    act
      | isBinary f = readBinFq f
      | otherwise  = readFq f

readFq :: FilePath -> IO (FInfo ())
readFq file = do
  str   <- readFile file
  let q = {-# SCC "parsefq" #-} rr' file str :: FInfo ()
  return q

readBinFq :: FilePath -> IO (FInfo ())
readBinFq file = {-# SCC "parseBFq" #-} decodeFile file

---------------------------------------------------------------------------
-- | Solve in parallel after partitioning an FInfo to indepdendant parts
---------------------------------------------------------------------------
solveSeqWith :: (Fixpoint a) => Solver a -> Solver a
solveSeqWith s c fi0 = {- withProgressFI fi $ -} s c fi
  where
    fi               = slice fi0

---------------------------------------------------------------------------
-- | Solve in parallel after partitioning an FInfo to indepdendant parts
---------------------------------------------------------------------------
solveParWith :: (Fixpoint a) => Solver a -> Solver a
---------------------------------------------------------------------------
solveParWith s c fi0 = do
  -- putStrLn "Using Parallel Solver \n"
  let fi    = slice fi0
  mci      <- mcInfo c
  let fis   = partition' (Just mci) fi
  writeLoud $ "Number of partitions : " ++ show (length fis)
  writeLoud $ "number of cores      : " ++ show (cores c)
  writeLoud $ "minimum part size    : " ++ show (minPartSize c)
  writeLoud $ "maximum part size    : " ++ show (maxPartSize c)
  case fis of
    []        -> errorstar "partiton' returned empty list!"
    [onePart] -> s c onePart
    _         -> inParallelUsing (s c) fis

-------------------------------------------------------------------------------
-- | Solve a list of FInfos using the provided solver function in parallel
-------------------------------------------------------------------------------
inParallelUsing :: (a -> IO (Result b)) -> [a] -> IO (Result b)
-------------------------------------------------------------------------------
inParallelUsing f xs = do
   setNumCapabilities (length xs)
   rs <- asyncMapM f xs
   return $ mconcat rs

---------------------------------------------------------------------------
-- | Native Haskell Solver ------------------------------------------------
---------------------------------------------------------------------------
solveNative, solveNative' :: (NFData a, Fixpoint a) => Solver a
---------------------------------------------------------------------------
solveNative !cfg !fi0 = (solveNative' cfg fi0)
                          `catch`
                             (return . result)

result :: Error -> Result a
result e = Result (Crash [] msg) mempty
  where
    msg  = showpp e

solveNative' !cfg !fi0 = do
  -- writeLoud $ "fq file in: \n" ++ render (toFixpoint cfg fi)
  -- rnf fi0 `seq` donePhase Loud "Read Constraints"
  -- let qs   = quals fi0
  -- whenLoud $ print qs
  let fi1  = fi0 { quals = remakeQual <$> quals fi0 }
  -- whenLoud $ putStrLn $ showFix (quals fi1)
  let si0   = {-# SCC "convertFormat" #-} convertFormat fi1
  -- writeLoud $ "fq file after format convert: \n" ++ render (toFixpoint cfg si0)
  -- rnf si0 `seq` donePhase Loud "Format Conversion"
  let si1 = either die id $ {-# SCC "validate" #-} sanitize $!! si0
  -- writeLoud $ "fq file after validate: \n" ++ render (toFixpoint cfg si1)
  -- rnf si1 `seq` donePhase Loud "Validated Constraints"
  graphStatistics cfg si1
  let si2  = {-# SCC "wfcUniqify" #-} wfcUniqify $!! si1
  let si3  = {-# SCC "renameAll" #-} renameAll $!! si2
  rnf si3 `seq` donePhase Loud "Uniqify & Rename"
  res <- {-# SCC "Sol.solve" #-} Sol.solve cfg $!! si3
  -- rnf soln `seq` donePhase Loud "Solve2"
  --let stat = resStatus res
  saveSolution cfg res
  -- when (save cfg) $ saveSolution cfg
  -- writeLoud $ "\nSolution:\n"  ++ showpp (resSolution res)
  -- colorStrLn (colorResult stat) (show stat)
  return res

remakeQual :: Qualifier -> Qualifier
remakeQual q = {- traceShow msg $ -} mkQual (q_name q) (q_params q) (q_body q) (q_pos q)
--   where
--     msg      = "REMAKEQUAL: " ++ show q

---------------------------------------------------------------------------
-- | Extract ExitCode from Solver Result ----------------------------------
---------------------------------------------------------------------------
resultExit :: FixResult a -> ExitCode
---------------------------------------------------------------------------
resultExit Safe        = ExitSuccess
resultExit (Unsafe _)  = ExitFailure 1
resultExit _           = ExitFailure 2

--------------------------------------------------------------------------------
-- | Parse External Qualifiers -------------------------------------------------
--------------------------------------------------------------------------------
parseFInfo :: [FilePath] -> IO (FInfo a)
--------------------------------------------------------------------------------
parseFInfo fs = mconcat <$> mapM parseFI fs

parseFI :: FilePath -> IO (FInfo a) --[Qualifier]
parseFI f = do
  str   <- readFile f
  let fi = rr' f str :: FInfo ()
  return $ mempty { quals = quals  fi
                  , lits  = lits   fi }

saveSolution :: Config -> Result a -> IO ()
saveSolution cfg res = when (save cfg) $ do
  let f = queryFile Out cfg
  putStrLn $ "Saving Solution: " ++ f ++ "\n"
  ensurePath f
  writeFile f $ "\nSolution:\n"  ++ showpp (resSolution res)<|MERGE_RESOLUTION|>--- conflicted
+++ resolved
@@ -21,11 +21,7 @@
 import           Control.Concurrent
 import           Data.Binary
 import           System.Exit                        (ExitCode (..))
-<<<<<<< HEAD
-=======
-
 import           System.Console.CmdArgs.Verbosity   (whenNormal)
->>>>>>> dec876c7
 import           Text.PrettyPrint.HughesPJ          (render)
 import           Control.Monad                      (when)
 import           Control.Exception                  (catch)

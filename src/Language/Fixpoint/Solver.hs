--- conflicted
+++ resolved
@@ -168,11 +168,7 @@
   let si2  = {-# SCC "wfcUniqify" #-} wfcUniqify $!! si1
   let si3  = {-# SCC "renameAll" #-} renameAll $!! si2
   rnf si3 `seq` donePhase Loud "Uniqify & Rename"
-<<<<<<< HEAD
-  writeLoud $ "fq file after Uniqify & Rename: \n" ++ render (toFixpoint cfg si3)
-=======
   writeLoud $ "fq file after Uniqify & Rename:\n" ++ render (toFixpoint cfg si3)
->>>>>>> 5adf9187
   res <- {-# SCC "Sol.solve" #-} Sol.solve cfg $!! si3
   -- rnf soln `seq` donePhase Loud "Solve2"
   --let stat = resStatus res

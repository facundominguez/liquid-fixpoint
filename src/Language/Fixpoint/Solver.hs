--- conflicted
+++ resolved
@@ -17,7 +17,7 @@
     -- * Parse Qualifiers from File
   , parseFInfo
 
-    -- * Simplified Info 
+    -- * Simplified Info
   , simplifyFInfo
 ) where
 
@@ -180,7 +180,7 @@
 
 simplifyFInfo :: (NFData a, Fixpoint a, Show a, Loc a)
                => Config -> FInfo a -> IO (SInfo a)
-simplifyFInfo !cfg !fi0 = do 
+simplifyFInfo !cfg !fi0 = do
   -- writeLoud $ "fq file in: \n" ++ render (toFixpoint cfg fi)
   -- rnf fi0 `seq` donePhase Loud "Read Constraints"
   -- let qs   = quals fi0
@@ -203,14 +203,10 @@
   loudDump 2 cfg si4
   let si5  = {-# SCC "elaborate"  #-} elaborate "solver" (symbolEnv cfg si4) si4
   loudDump 3 cfg si5
-<<<<<<< HEAD
-  si6 <- {-# SCC "Sol.inst"  #-} instantiate cfg $!! si5
-=======
   instantiate cfg $!! si5
 
 solveNative' !cfg !fi0 = do
-  si6 <- simplifyFInfo cfg fi0 
->>>>>>> a052e58f
+  si6 <- simplifyFInfo cfg fi0
   res <- {-# SCC "Sol.solve" #-} Sol.solve cfg $!! si6
   -- rnf soln `seq` donePhase Loud "Solve2"
   --let stat = resStatus res
